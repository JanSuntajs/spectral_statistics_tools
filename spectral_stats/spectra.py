--- conflicted
+++ resolved
@@ -31,7 +31,6 @@
 from collections import defaultdict
 
 import numpy as _np
-import json
 import os
 import time
 
@@ -230,11 +229,7 @@
 
         # sff
         self.taulist = _np.ndarray([])
-<<<<<<< HEAD
         self.sff = _np.ndarray([])
-=======
-        self.sff_con = _np.ndarray([])
->>>>>>> acda565d
         self.sff_uncon = _np.ndarray([])
 
         # defaults
